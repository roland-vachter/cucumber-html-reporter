<% _.each(suite.featuresOrSets, function(featureOrSet, featureOrSetIndex) { %>
    <% if (featureOrSetIndex === 0 || featureOrSetIndex % 2 === 0) { %>
    <div class="row" xmlns="http://www.w3.org/1999/html">
    <% } %>
        <% showFeatureOrSet(featureOrSet, featureOrSetIndex) %>
    <% if ((featureOrSetIndex != 0 && ((featureOrSetIndex + 1) % 2 == 0)) || (featureOrSetIndex === (suite.features.length -1))) { %>
    </div>
    <% } %>
<% }); %>


<% function showFeatureOrSet(featureOrSet, featureOrSetIndex) { %>
    <% if (featureOrSet.featuresOrSets) { %>
        <% var suid = guid() %>
        <% var set = featureOrSet %>
        <% if (set.featuresOrSets.failed) { %>
        <div class="feature-container feature-failed">
        <% } else { %>
        <div class="feature-container feature-passed">
        <% } %>
            <div class="col-lg-<%= columnLayoutWidth %> col-md-<%= columnLayoutWidth %>">
                <div class="panel panel-default">
                    <div class="panel-heading">
                        <h4 class="panel-title">
                            <a data-toggle="collapse" href="#collapseFeature<%= suite.name.sanitized %><%= suid %>">
                                <i class="glyphicon glyphicon-chevron-right"></i>
                                <i class="glyphicon glyphicon-chevron-down"></i>
                                <b><%= set.keyword %>:</b><%= set.name %>
                                <span class="label-container">
                        <% if (set.featuresOrSets.passed) { %><span class="label label-success"
                                                                    title="<%= set.featuresOrSets.passed %> Scenarios Passed"><%= set.featuresOrSets.passed %></span><% } %>
                        <% if (set.featuresOrSets.failed) { %><span class="label label-danger"
                                                                    title="<%= set.featuresOrSets.failed %> Scenarios Failed"><%= set.featuresOrSets.failed %></span><% } %>
                        <% if (set.featuresOrSets.notdefined) { %><span class="label label-info"
                                                                        title="<%= set.featuresOrSets.notdefined %> Scenarios Undefined"><%= set.featuresOrSets.notdefined %></span><% } %>
                        <% if (set.featuresOrSets.pending) { %><span class="label label-default"
                                                                    title="<%= set.featuresOrSets.pending %> Scenarios Pending"><%= set.featuresOrSets.pending %></span><% } %>
                        <% if (set.featuresOrSets.skipped) { %><span class="label label-warning"
                                                                    title="<%= set.featuresOrSets.skipped %> Scenarios Skipped"><%= set.featuresOrSets.skipped %></span><% } %>
                        <% if (set.featuresOrSets.ambiguous) { %><span class="label label-primary"
                                                                    title="<%= set.featuresOrSets.ambiguous %> Ambiguous Scenarios"><%= set.featuresOrSets.ambiguous %></span><% } %>
                                </span>
                            </a>
                        </h4>
                    </div>
                    <div id="collapseFeature<%= suite.name.sanitized %><%= suid %>" class="panel-collapse collapse">
                        <div class="panel-body">
                            <%
                                _.each(set.elements, function(element, elementIndex) {
                                    showFeatureOrSet(element, elementIndex)
                                })
                            %>
                        </div>
                    </div>
                </div>
            </div>
        </div>
    <% } else { %>
        <% showFeature(featureOrSet, featureOrSetIndex) %>
    <% } %>
<% } %>

<% function showFeature(feature, featureIndex) { %>
    <% var uid = guid() %>
    <% if (feature.scenarios.failed) { %>
    <div class="feature-container feature-failed">
    <% } else { %>
    <div class="feature-container feature-passed">
    <% } %>
        <div class="col-lg-<%= columnLayoutWidth %> col-md-<%= columnLayoutWidth %>">
            <div class="panel panel-default">
                <div class="panel-heading">
                    <h4 class="panel-title">
                        <% if (feature.tags) { %>
                        <div class="tags"><% _.each(feature.tags, function(tag) { %> <span class="tag"><%= tag.name %></span>
                            <% }); %>
                        </div>
                        <% } %>
                        <a data-toggle="collapse" href="#collapseFeature<%= suite.name.sanitized %><%= uid %>">
                            <i class="glyphicon glyphicon-chevron-right"></i>
                            <i class="glyphicon glyphicon-chevron-down"></i>
                            <b><%= feature.keyword %>:</b><%= feature.name %>
                            <span class="label-container">
                <% if (feature.scenarios.passed) { %><span class="label label-success"
                                                            title="<%= feature.scenarios.passed %> Scenarios Passed"><%= feature.scenarios.passed %></span><% } %>
                <% if (feature.scenarios.failed) { %><span class="label label-danger"
                                                            title="<%= feature.scenarios.failed %> Scenarios Failed"><%= feature.scenarios.failed %></span><% } %>
                <% if (feature.scenarios.notdefined) { %><span class="label label-info"
                                                                title="<%= feature.scenarios.notdefined %> Scenarios Undefined"><%= feature.scenarios.notdefined %></span><% } %>
                <% if (feature.scenarios.pending) { %><span class="label label-default"
                                                            title="<%= feature.scenarios.pending %> Scenarios Pending"><%= feature.scenarios.pending %></span><% } %>
                <% if (feature.scenarios.skipped) { %><span class="label label-warning"
                                                            title="<%= feature.scenarios.skipped %> Scenarios Skipped"><%= feature.scenarios.skipped %></span><% } %>
                <% if (feature.scenarios.ambiguous) { %><span class="label label-primary"
                                                                title="<%= feature.scenarios.ambiguous %> Ambiguous Scenarios"><%= feature.scenarios.ambiguous %></span><% } %>
                            </span>
                        </a>
                    </h4>
                </div>
                <div id="collapseFeature<%= suite.name.sanitized %><%= uid %>" class="panel-collapse collapse">
                    <div class="panel-body">
                        <% if (feature.description) { %>
                        <div class="description"><%= feature.description.replace(/\n/g, '<br/>') %></div>
                        <% } %>
                        <% _.each(feature.elements, function(element, scenarioIndex) { %>
                        <% var scenarioId = guid(); %>
                        <div class="panel panel-default">
                            <div class="panel-heading">
                                <h4 class="panel-title">
                                    <% var scenarioTagsOnly = feature.tags ? _.drop(element.tags, feature.tags.length) :
                                    element.tags %>
                                    <% if (element.tags) { %>
                                    <div class="tags"><% _.each(scenarioTagsOnly, function(tag) { %> <span class="tag"> <%= tag.name %></span>
                                        <% }); %>
                                    </div>
                                    <% } %>
                                    <a data-toggle="collapse" href="#collapseScenario<%= suite.name.sanitized %><%= scenarioId %>">
                                        <div>

                                            <div style="padding-right: <%= decideScenarioTitlePadding(element) %>">
                                                <i class="glyphicon glyphicon-chevron-right"></i>
                                                <i class="glyphicon glyphicon-chevron-down"></i>
                                                <b><%= element.keyword %>:</b><%= element.name %>
                                            </div>
                                            <div>
                                <span class="label-container">
                                <% if (element.passed) { %><span class="label label-success"
                                                                title="<%= element.passed %> Steps Passed"><%= element.passed %></span><% } %>
                                <% if (element.notdefined) { %><span class="label label-info"
                                                                    title="<%= element.notdefined %> Steps Undefined"><%= element.notdefined %></span><% } %>
                                <% if (element.pending) { %><span class="label label-default"
                                                                    title="<%= element.pending %> Steps Pending"><%= element.pending %></span><% } %>
                                <% if (element.skipped) { %><span class="label label-warning"
                                                                    title="<%= element.skipped %> Steps Skipped"><%= element.skipped %></span><% } %>
                                <% if (element.failed) { %><span class="label label-danger"
                                                                title="<%= element.failed %> Steps Failed"><%= element.failed %></span><% } %>
                                <% if (element.ambiguous) { %><span class="label label-primary"
                                                                    title="<%= element.ambiguous %> Ambiguous Steps"><%= element.ambiguous %></span><% } %>
                                </span>
                                            </div>
                                        </div>
                                        <div><small><i><%= element.timestamp %></i></small></div>
                                    </a>
                                </h4>
                            </div>
                            <div id="collapseScenario<%= suite.name.sanitized %><%= scenarioId %>"
                                class="panel-collapse collapse">
                                <div class="panel-body">
                                    <div><%= element.notes %></div>
                                    <% if (element.description) { %>
                                    <div class="description" id="scenario-description"><%=
                                        element.description.trim().replace(/\n/g, '<br/>') %>
                                    </div>
                                    <% } %>
                                    <% _.each(element.steps, function(step, stepIndex) { %>
                                    <% if(!step.hidden || step.image || step.text || (step.result && step.result.status === 'failed')) { %>
                                    <p class="scenario-container">
                                    <div class="row steps">
                                        <% if(step.result) { %>
                                        <% if(step.result.status === 'passed') { %>
                                        <span class="label label-success" title="Success"><i
                                                class="glyphicon glyphicon-ok"></i></span>
                                        <% } else if(step.result.status === 'failed') { %>
                                        <span class="label label-danger" title="Failed"><i
                                                class="glyphicon glyphicon-remove"></i></span>
                                        <% } else if(step.result.status === 'skipped') { %>
                                        <span class="label label-warning" title="Skipped"><i
                                                class="glyphicon glyphicon-minus"></i></span>
                                        <% } else if(step.result.status === 'ambiguous') { %>
                                        <span class="label label-primary" title="Ambiguous"><i
                                                class="glyphicon glyphicon-question-sign"></i></span>
                                        <% } else if(step.result.status === 'pending') { %>
                                        <span class="label label-default" title="Pending"><i
                                                class="glyphicon glyphicon-exclamation-sign"></i></span>
                                        <% } else { %>
                                        <span class="label label-info" title="Undefined"><i
                                                class="glyphicon glyphicon-flash"></i></span>
                                        <% } %>
                                        <% } %>
                                        <span class="text">
                            <span class="keyword highlight"><%= step.keyword %></span>
                            <span> <%- step.name %></span>
                                <% if (step.doc_string && step.doc_string.value) { %>
                                <span>
                                <%- step.doc_string.value %>
                                </span>
                                <% } %>
                            <% if (step.result) { %>
                                <span class="step-duration">
                                <%= calculateDuration(step.result.duration) %>
                                </span>
                                <% } %>
                            <% if(step.arguments) { %>
                                <% for( var i = 0; i < step.arguments.length; i++ ) { %>
                                <% if(step.arguments[i]["rows"]) { %>
                                    <div class="scrollBar">
                                        <table class="arguments">
                                        <% var rows = step.arguments[i]["rows"]; %>
                                        <tr>
                                        <% var cells = rows[0]["cells"]; %>
                                        <% for( var k = 0; k < cells.length; k++ ) { %>
                                            <th>
                                            <%= cells[k] %>
                                            </th>
                                            <% } %>
                                            </tr>
                                        <% for( var j = 1; j < rows.length; j++ ) { %>
                                        <tr>
                                        <% var cells = rows[j]["cells"]; %>
                                        <% for( var k = 0; k < cells.length; k++ ) { %>
                                            <td>
                                            <%= cells[k] %>
                                            </td>
                                        <% } %>
                                        </tr>
                                        <% } %>
                                </table>
                                </div>
                                            <% } %>
                                <% if(step.arguments[i]["content"]) { %>
                                <pre class=info><br><%= step.arguments[i]["content"].replace(/</g
                                    , '(').replace(/>/g, ')') %></pre>
                                <% } %>

                                <% } %>
                            <% } %>
                            <!-- Adding data table data-->
                            <% if(step.rows) { %>
                                <% var headers = step.rows[0]["cells"] %>
                                    <div class="scrollBar">
                                        <table class="arguments">
                                            <thead>
                                                <tr>
                                                    <% for(var i = 0; i < headers.length; i++) { %>
                                                        <th><%= headers[i] %></th>
                                                    <% } %>
                                                </tr>
                                            </thead>
                                            <tbody>
                                                <% for(var i = 1; i < step.rows.length; i++) { %>
                                                    <% var cell = step.rows[i]["cells"]; %>
                                                    <tr>
                                                        <% for(var c = 0; c < cell.length; c++) { %>
                                                            <td>
                                                                <%= cell[c] %>
                                                            </td>
                                                        <% } %>
                                                    </tr>
                                                <% } %>
                                            </tbody>
                                        </table>
                                    </div>
                            <% } %>
                        </span>
                                    <% if(step.result) { %>
                                    <% if(step.result.status === 'undefined') { %>
                                    <pre class=info>
    <br>Then(/^<%= step.name.replace(/"[^"]*"/g, '"\(\[\^\"\]\*\)"') %>$/, function(<% for (var i=1; i<(step.name.split('"').length / 2); i++) { %>arg<%= i %>, <% } %>callback) {
    // Write code here that turns the phrase above into concrete actions
    callback(null, 'pending');
    });
                            </pre>
                                        <% } %>

                                        <% if (step.result.error_message) { %>
                                        <a href="#error<%= featureIndex %>_<%= scenarioIndex %><%= stepIndex %>"
                                        data-toggle="collapse" class="toggle">Show Error +</a>
                                        <div id="error<%= featureIndex %>_<%= scenarioIndex %><%= stepIndex %>"
                                            class="collapse">
                                            <pre class="info show-modal"
                                                data-toggle="modal"
                                                style="cursor: pointer"
                                                data-target="#error-modal-<%= featureIndex %>_<%= scenarioIndex %><%= stepIndex %>">
                                                <br> <%= step.result.error_message.replace(/</g, '(').replace(/>/g, ')') %></pre>
                                        </div>

                                    <div class="modal fade" id="error-modal-<%= featureIndex %>_<%= scenarioIndex %><%= stepIndex %>" tabindex="-1" role="dialog"
                                        aria-labelledby="stacktraceModalLabel" aria-hidden="true">
                                        <div class="modal-dialog modal-lg">
                                            <div class="modal-content">
                                                <div class="modal-header">
                                                    <button type="button" class="close" data-dismiss="modal"
                                                            aria-label="Close"><span aria-hidden="true">&times;</span>
                                                    </button>
                                                    <h4 class="modal-title" id="error-modal-title">
                                                        Error
                                                    </h4>
                                                </div>
                                                <div class="modal-body">
                                                    <h5>
                                                        <pre><br><%= step.result.error_message.replace(/</g, '(').replace(/>/g, ')') %></pre>
                                                    </h5>
                                                </div>

                                                <div class="modal-footer">
                                                    <button type="button" class="btn btn-default" data-dismiss="modal">
                                                        Close
                                                    </button>
                                                </div>
                                            </div>
                                        </div>
                                    </div>


                                        <% } %>

<<<<<<< HEAD
                                    <% if (step.text) { %>
                                    <a href="#info<%= featureIndex %>_<%= scenarioIndex %><%= stepIndex %>"
                                       data-toggle="modal" data-target="#info-modal-<%= featureIndex %>_<%= scenarioIndex %><%= stepIndex %>" class="show-info toggle">Show Info +</a>
=======
                                        <% if (step.text) { %>
                                        <a href="#info<%= featureIndex %>_<%= scenarioIndex %><%= stepIndex %>"
                                        data-toggle="collapse" class="show-info toggle">Show Info +</a>
                                        <div id="info<%= featureIndex %>_<%= scenarioIndex %><%= stepIndex %>"
                                            class="collapse"
                                            data-toggle="modal"
                                            style="cursor: pointer"
                                            data-target="#info-modal-<%= featureIndex %>_<%= scenarioIndex %><%= stepIndex %>">
                                            <pre class="info show-modal"><%= step.text %></pre>
                                        </div>
>>>>>>> 3d3bb1eb

                                    <div class="modal fade" id="info-modal-<%= featureIndex %>_<%= scenarioIndex %><%= stepIndex %>" tabindex="-1" role="dialog"
                                        aria-labelledby="stacktraceModalLabel" aria-hidden="true">
                                        <div class="modal-dialog modal-lg">
                                            <div class="modal-content">
                                                <div class="modal-header">
                                                    <button type="button" class="close" data-dismiss="modal"
                                                            aria-label="Close"><span aria-hidden="true">&times;</span>
                                                    </button>
                                                    <h4 class="modal-title" id="info-modal-title">
                                                        Info
                                                    </h4>
                                                </div>
                                                <div class="modal-body">
                                                    <h5>
                                                        <pre><%= step.text %></pre>
                                                    </h5>
                                                </div>

                                                <div class="modal-footer">
                                                    <button type="button" class="btn btn-default" data-dismiss="modal">
                                                        Close
                                                    </button>
                                                </div>
                                            </div>
                                        </div>
                                    </div>


                                    <% } %>

                                        <% if (step.image) { %>
                                    <a href="#ss<%= featureIndex %>_<%= scenarioIndex %><%= stepIndex %>"
                                        data-toggle="collapse" class="toggle">Screenshot +</a>
                                    <div id="ss<%= featureIndex %>_<%= scenarioIndex %><%= stepIndex %>"
                                        class="screenshot collapse">
                                        <pre class="info show-modal"
                                            data-toggle="modal"
                                            style="cursor: pointer"
                                            data-target="#ss-modal-<%= featureIndex %>_<%= scenarioIndex %><%= stepIndex %>">

                                            <img class="screenshot" style="height:100%;width:100%;display:block;"
                                            id="ss-image-<%= featureIndex %>_<%= scenarioIndex %><%= stepIndex %>" src="<%= step.image %>"/>
                                    </div>
                                    <div class="screenshot collapse"
                                    style="cursor: pointer"

                                    data-toggle="modal"
                                    data-target="#ss-modal-<%= featureIndex %>_<%= scenarioIndex %><%= stepIndex %>">

                                    </div>

                                    <div class="modal fade" id="ss-modal-<%= featureIndex %>_<%= scenarioIndex %><%= stepIndex %>" tabindex="-1" role="dialog"
                                        aria-labelledby="stacktraceModalLabel" aria-hidden="true">
                                        <div class="modal-dialog modal-lg">
                                            <div class="modal-content">
                                                <div class="modal-header">
                                                    <button type="button" class="close" data-dismiss="modal"
                                                            aria-label="Close"><span aria-hidden="true">&times;</span>
                                                    </button>
                                                    <h4 class="modal-title" id="ss-modal-title">
                                                        Screenshot
                                                    </h4>
                                                </div>

                                                <div class="modal-body">
                                                    <img class="screenshot" style="height:100%;width:100%;"
                                                        id="my-ss-images" src="<%= step.image %>"/>
                                                </div>

                                                <div class="modal-footer">
                                                    <button type="button" class="btn btn-default" data-dismiss="modal">
                                                        Close
                                                    </button>
                                                </div>
                                            </div>
                                        </div>
                                    </div>

                                    <% } %>

                                        <% } %>
                                    </div>
                                    </p>
                                    <% } %>
                                    <% }); %>
                                </div>
                            </div>
                        </div>
                        <% }); %>
                    </div>
                </div>
            </div>
        </div>
    </div>
<%
}
%><|MERGE_RESOLUTION|>--- conflicted
+++ resolved
@@ -304,22 +304,9 @@
 
                                         <% } %>
 
-<<<<<<< HEAD
                                     <% if (step.text) { %>
                                     <a href="#info<%= featureIndex %>_<%= scenarioIndex %><%= stepIndex %>"
                                        data-toggle="modal" data-target="#info-modal-<%= featureIndex %>_<%= scenarioIndex %><%= stepIndex %>" class="show-info toggle">Show Info +</a>
-=======
-                                        <% if (step.text) { %>
-                                        <a href="#info<%= featureIndex %>_<%= scenarioIndex %><%= stepIndex %>"
-                                        data-toggle="collapse" class="show-info toggle">Show Info +</a>
-                                        <div id="info<%= featureIndex %>_<%= scenarioIndex %><%= stepIndex %>"
-                                            class="collapse"
-                                            data-toggle="modal"
-                                            style="cursor: pointer"
-                                            data-target="#info-modal-<%= featureIndex %>_<%= scenarioIndex %><%= stepIndex %>">
-                                            <pre class="info show-modal"><%= step.text %></pre>
-                                        </div>
->>>>>>> 3d3bb1eb
 
                                     <div class="modal fade" id="info-modal-<%= featureIndex %>_<%= scenarioIndex %><%= stepIndex %>" tabindex="-1" role="dialog"
                                         aria-labelledby="stacktraceModalLabel" aria-hidden="true">
