--- conflicted
+++ resolved
@@ -35,12 +35,7 @@
     this.Then(/^cucumber-html-reporter should report pending step in HTML report$/, function(callback) {
         callback();
     });
-<<<<<<< HEAD
-    
-    
-=======
 
->>>>>>> 817c8343
     this.Then(/^the output should contain the skipped steps in the HTML pie chart$/, function(callback) {
         callback();
     });
